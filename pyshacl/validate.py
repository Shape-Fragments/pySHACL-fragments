--- conflicted
+++ resolved
@@ -198,7 +198,6 @@
         return (not non_conformant), v_report, v_text
 
 
-<<<<<<< HEAD
 def with_metashacl_shacl_graph_cache(f):
     EMPTY = object()
     @wraps(f)
@@ -208,8 +207,14 @@
         if graph_cache is EMPTY:
             from os import path
             import pickle
-            here_dir = path.dirname(__file__)
-            pickle_file = path.join(here_dir, "shacl-shacl.pickle")
+            import sys
+            if getattr(sys, 'frozen', False) :
+                # runs in a pyinstaller bundle
+                here_dir = sys._MEIPASS
+                pickle_file = path.join(here_dir, "shacl-shacl.pickle")
+            else:
+                here_dir = path.dirname(__file__)
+                pickle_file = path.join(here_dir, "shacl-shacl.pickle")
             with open(pickle_file, 'rb') as shacl_pickle:
                 u = pickle.Unpickler(shacl_pickle, fix_imports=False)
                 shacl_shacl_store = u.load()
@@ -225,28 +230,6 @@
 def meta_validate(shacl_graph: Union[GraphLike, str], inference: Optional[str] = 'rdfs', **kwargs):
     shacl_shacl_graph = meta_validate.graph_cache
     shacl_graph = load_from_source(shacl_graph, rdf_format=kwargs.pop('shacl_graph_format', None), multigraph=True)
-=======
-def meta_validate(shacl_graph, inference='rdfs', **kwargs):
-    shacl_shacl_graph = meta_validate.shacl_shacl_graph
-    if shacl_shacl_graph is None:
-        from os import path
-        import pickle
-        import sys
-        if getattr( sys, 'frozen', False ) :
-                # runs in a pyinstaller bundle
-                here_dir = sys._MEIPASS
-                pickle_file = path.join(here_dir, "shacl-shacl.pickle")
-        else :
-                here_dir = path.dirname(__file__)
-                pickle_file = path.join(here_dir, "shacl-shacl.pickle")
-        with open(pickle_file, 'rb') as shacl_pickle:
-            u = pickle.Unpickler(shacl_pickle, fix_imports=False)
-            shacl_shacl_store = u.load()
-        shacl_shacl_graph = rdflib.Graph(store=shacl_shacl_store, identifier="http://www.w3.org/ns/shacl-shacl")
-        meta_validate.shacl_shacl_graph = shacl_shacl_graph
-    shacl_graph = load_from_source(shacl_graph, rdf_format=kwargs.pop('shacl_graph_format', None),
-                                   multigraph=True)
->>>>>>> bc8b3962
     _ = kwargs.pop('meta_shacl', None)
     return validate(shacl_graph, shacl_graph=shacl_shacl_graph, inference=inference, **kwargs)
 
