# -*- coding: utf-8 -*-
#
import logging
import sys

from functools import wraps
from os import path
from sys import stderr
from typing import Dict, List, Optional, Set, Tuple, Union
from time import process_time

import owlrl
import rdflib

from rdflib.util import from_n3

from .extras import check_extra_installed
from .pytypes import GraphLike
from .target import apply_target_types, gather_target_types

if owlrl.json_ld_available:
    import rdflib_jsonld  # noqa: F401

from rdflib import BNode, Literal, URIRef

from . import shape
from .consts import (
    RDF_object,
    RDF_predicate,
    RDF_subject,
    RDF_type,
    RDFS_Resource,
    SH_conforms,
    SH_result,
    SH_resultMessage,
    SH_ValidationReport,
)
from .errors import ReportableRuntimeError, ValidationFailure
from .functions import apply_functions, gather_functions, unapply_functions
from .inference import CustomRDFSOWLRLSemantics, CustomRDFSSemantics
from .monkey import apply_patches, rdflib_bool_patch, rdflib_bool_unpatch
from .rdfutil import (
    clone_blank_node,
    clone_graph,
    compare_blank_node,
    compare_node,
    load_from_source,
    mix_datasets,
    mix_graphs,
    order_graph_literal,
)
from .rdfutil.load import add_baked_in
from .rules import apply_rules, gather_rules
from .shapes_graph import ShapesGraph

log_handler = logging.StreamHandler(stderr)
log = logging.getLogger(__name__)
for h in log.handlers:
    log.removeHandler(h)  # pragma:no cover
log.addHandler(log_handler)
log.setLevel(logging.INFO)
log_handler.setLevel(logging.INFO)


class Validator(object):
    @classmethod
    def _load_default_options(cls, options_dict: dict):
        options_dict.setdefault('advanced', False)
        options_dict.setdefault('inference', 'none')
        options_dict.setdefault('inplace', False)
        options_dict.setdefault('use_js', False)
        options_dict.setdefault('iterate_rules', False)
        options_dict.setdefault('abort_on_first', False)
        options_dict.setdefault('allow_warnings', False)
        if 'logger' not in options_dict:
            options_dict['logger'] = logging.getLogger(__name__)

    @classmethod
    def _run_pre_inference(
        cls, target_graph: GraphLike, inference_option: str, logger: Optional[logging.Logger] = None
    ):
        """
        Note, this is the OWL/RDFS pre-inference,
        it is not the Advanced Spec SHACL-Rule inferencing step.
        :param target_graph:
        :type target_graph: rdflib.Graph|rdflib.ConjunctiveGraph|rdflib.Dataset
        :param inference_option:
        :type inference_option: str
        :return:
        :rtype: NoneType
        """
        if logger is None:
            logger = logging.getLogger(__name__)
        try:
            if inference_option == 'rdfs':
                inferencer = owlrl.DeductiveClosure(CustomRDFSSemantics)
            elif inference_option == 'owlrl':
                inferencer = owlrl.DeductiveClosure(owlrl.OWLRL_Semantics)
            elif inference_option == 'both' or inference_option == 'all' or inference_option == 'rdfsowlrl':
                inferencer = owlrl.DeductiveClosure(CustomRDFSOWLRLSemantics)
            else:
                raise ReportableRuntimeError("Don't know how to do '{}' type inferencing.".format(inference_option))
        except Exception as e:  # pragma: no cover
            logger.error("Error during creation of OWL-RL Deductive Closure")
            if isinstance(e, ReportableRuntimeError):
                raise e
            raise ReportableRuntimeError(
                "Error during creation of OWL-RL Deductive Closure\n{}".format(str(e.args[0]))
            )
        if isinstance(target_graph, (rdflib.Dataset, rdflib.ConjunctiveGraph)):
            named_graphs = [
                rdflib.Graph(target_graph.store, i, namespace_manager=target_graph.namespace_manager)
                if not isinstance(i, rdflib.Graph)
                else i
                for i in target_graph.store.contexts(None)
            ]
        else:
            named_graphs = [target_graph]
        try:
            for g in named_graphs:
                inferencer.expand(g)
        except Exception as e:  # pragma: no cover
            logger.error("Error while running OWL-RL Deductive Closure")
            raise ReportableRuntimeError("Error while running OWL-RL Deductive Closure\n{}".format(str(e.args[0])))

    @classmethod
    def create_validation_report(cls, sg, conforms: bool, results: List[Tuple]):
        v_text = "Validation Report\nConforms: {}\n".format(str(conforms))
        result_len = len(results)
        if not conforms and result_len < 1:
            raise RuntimeError("A Non-Conformant Validation Report must have at least one result.")
        if result_len > 0:
            v_text += "Results ({}):\n".format(str(result_len))
        vg = rdflib.Graph()
        for p, n in sg.graph.namespace_manager.namespaces():
            vg.namespace_manager.bind(p, n)
        vr = BNode()
        vg.add((vr, RDF_type, SH_ValidationReport))
        vg.add((vr, SH_conforms, Literal(conforms)))
        cloned_nodes: Dict[Tuple[GraphLike, str], Union[BNode, URIRef]] = {}
        for result in iter(results):
            _d, _bn, _tr = result
            v_text += _d
            vg.add((vr, SH_result, _bn))
            for tr in iter(_tr):
                s, p, o = tr
                if isinstance(o, tuple):
                    source = o[0]
                    node = o[1]
                    if isinstance(node, Literal):
                        o = node  # No need to clone a literal from the data graph
                    else:
                        _id = str(node)
                        if (source, _id) in cloned_nodes:
                            o = cloned_nodes[(source, _id)]
                        elif isinstance(node, BNode):
                            cloned_nodes[(source, _id)] = o = clone_blank_node(source, node, vg, keepid=True)
                        else:
                            cloned_nodes[(source, _id)] = o = URIRef(_id)
                vg.add((s, p, o))
        return vg, v_text

    def __init__(
        self,
        data_graph: GraphLike,
        *args,
        shacl_graph: Optional[GraphLike] = None,
        ont_graph: Optional[GraphLike] = None,
        options: Optional[dict] = None,
        **kwargs,
    ):
        options = options or {}
        self._load_default_options(options)
        self.options = options  # type: dict
        self.logger = options['logger']  # type: logging.Logger
        self.pre_inferenced = kwargs.pop('pre_inferenced', False)
        self.inplace = options['inplace']
        if not isinstance(data_graph, rdflib.Graph):
            raise RuntimeError("data_graph must be a rdflib Graph object")
        self.data_graph = data_graph  # type: GraphLike
        self._target_graph = None
        self.ont_graph = ont_graph  # type: Optional[GraphLike]
        self.data_graph_is_multigraph = isinstance(self.data_graph, (rdflib.Dataset, rdflib.ConjunctiveGraph))
        if self.ont_graph is not None and isinstance(self.ont_graph, (rdflib.Dataset, rdflib.ConjunctiveGraph)):
            self.ont_graph.default_union = True

        if shacl_graph is None:
            shacl_graph = clone_graph(data_graph, identifier='shacl')
        assert isinstance(shacl_graph, rdflib.Graph), "shacl_graph must be a rdflib Graph object"
        self.shacl_graph = ShapesGraph(shacl_graph, self.logger)  # type: ShapesGraph

        if options['use_js']:
            is_js_installed = check_extra_installed('js')
            if is_js_installed:
                self.shacl_graph.enable_js()

    @property
    def target_graph(self):
        return self._target_graph

    def mix_in_ontology(self):
        if not self.data_graph_is_multigraph:
            return mix_graphs(self.data_graph, self.ont_graph, "inplace" if self.inplace else None)
        return mix_datasets(self.data_graph, self.ont_graph, "inplace" if self.inplace else None)

    def run(self):
        if self.target_graph is not None:
            the_target_graph = self.target_graph
        else:
            has_cloned = False
            if self.ont_graph is not None:
                # creates a copy of self.data_graph, doesn't modify it
                the_target_graph = self.mix_in_ontology()
                has_cloned = True
            else:
                the_target_graph = self.data_graph
            inference_option = self.options.get('inference', 'none')
            if inference_option and not self.pre_inferenced and str(inference_option) != "none":
                if not has_cloned and not self.inplace:
                    the_target_graph = clone_graph(the_target_graph)
                self._run_pre_inference(the_target_graph, inference_option, self.logger)
                self.pre_inferenced = True
            self._target_graph = the_target_graph

        shapes = self.shacl_graph.shapes  # This property getter triggers shapes harvest.
        iterate_rules = self.options.get("iterate_rules", False)
        if self.options['advanced']:
            target_types = gather_target_types(self.shacl_graph)
            advanced = {
                'functions': gather_functions(self.shacl_graph),
                'rules': gather_rules(self.shacl_graph, iterate_rules=iterate_rules),
            }
            for s in shapes:
                s.set_advanced(True)
            apply_target_types(target_types)
        else:
            advanced = {}
        if isinstance(the_target_graph, (rdflib.Dataset, rdflib.ConjunctiveGraph)):
            named_graphs = [
                rdflib.Graph(the_target_graph.store, i, namespace_manager=the_target_graph.namespace_manager)
                if not isinstance(i, rdflib.Graph)
                else i
                for i in the_target_graph.store.contexts(None)
            ]
        else:
            named_graphs = [the_target_graph]
        reports = []
        abort_on_first: bool = bool(self.options.get("abort_on_first", False))
        allow_warnings: bool = bool(self.options.get("allow_warnings", False))
        non_conformant = False
<<<<<<< HEAD
        subgraph = set()

        for g in named_graphs:
            if advanced:
                apply_functions(advanced['functions'], g)
                apply_rules(advanced['rules'], g)
            for s in shapes:
                _is_conform, _reports, _subgraph = s.validate(g)
                # _subgraphs will contain neighborhoods for each conforming focus node
                # we will gather these neighborhoods in subgraph and later return them:
                for fn in _subgraph:
                    subgraph.update(_subgraph[fn])
                non_conformant = non_conformant or (not _is_conform)
                reports.extend(_reports)
            if advanced:
                unapply_functions(advanced['functions'], g)
=======
        aborted = False
        for g in named_graphs:
            if advanced:
                apply_functions(advanced['functions'], g)
                apply_rules(advanced['rules'], g, iterate=iterate_rules)
            try:
                for s in shapes:
                    _is_conform, _reports = s.validate(g, abort_on_first=abort_on_first, allow_warnings=allow_warnings)
                    non_conformant = non_conformant or (not _is_conform)
                    reports.extend(_reports)
                    if abort_on_first and non_conformant:
                        aborted = True
                        break
                if aborted:
                    break
            finally:
                if advanced:
                    unapply_functions(advanced['functions'], g)
>>>>>>> 4322ee35
        v_report, v_text = self.create_validation_report(self.shacl_graph, not non_conformant, reports)
        return (not non_conformant), v_report, v_text, subgraph


def assign_baked_in():
    if getattr(sys, 'frozen', False):
        # runs in a pyinstaller bundle
        HERE = sys._MEIPASS
    else:
        HERE = path.dirname(__file__)
    shacl_file = path.join(HERE, "assets", "shacl.pickle")
    add_baked_in("http://www.w3.org/ns/shacl", shacl_file)
    add_baked_in("https://www.w3.org/ns/shacl", shacl_file)
    add_baked_in("http://www.w3.org/ns/shacl.ttl", shacl_file)
    shacl_shacl_file = path.join(HERE, "assets", "shacl-shacl.pickle")
    add_baked_in("http://www.w3.org/ns/shacl-shacl", shacl_shacl_file)
    add_baked_in("https://www.w3.org/ns/shacl-shacl", shacl_shacl_file)
    add_baked_in("http://www.w3.org/ns/shacl-shacl.ttl", shacl_shacl_file)


def with_metashacl_shacl_graph_cache(f):
    # noinspection PyPep8Naming
    EMPTY = object()

    @wraps(f)
    def wrapped(*args, **kwargs):
        graph_cache = getattr(wrapped, "graph_cache", None)
        assert graph_cache is not None
        if graph_cache is EMPTY:
            import pickle

            if getattr(sys, 'frozen', False):
                # runs in a pyinstaller bundle
                here_dir = sys._MEIPASS
            else:
                here_dir = path.dirname(__file__)
            pickle_file = path.join(here_dir, "assets", "shacl-shacl.pickle")
            with open(pickle_file, 'rb') as shacl_pickle:
                u = pickle.Unpickler(shacl_pickle, fix_imports=False)
                shacl_shacl_store, identifier = u.load()
            shacl_shacl_graph = rdflib.Graph(store=shacl_shacl_store, identifier=identifier)
            setattr(wrapped, "graph_cache", shacl_shacl_graph)
        return f(*args, **kwargs)

    setattr(wrapped, "graph_cache", EMPTY)
    return wrapped


@with_metashacl_shacl_graph_cache
def meta_validate(shacl_graph: Union[GraphLike, str], inference: Optional[str] = 'rdfs', **kwargs):
    shacl_shacl_graph = meta_validate.graph_cache
    shacl_graph = load_from_source(shacl_graph, rdf_format=kwargs.pop('shacl_graph_format', None), multigraph=True)
    _ = kwargs.pop('meta_shacl', None)
    return validate(shacl_graph, shacl_graph=shacl_shacl_graph, inference=inference, **kwargs)


def validate(
    data_graph: Union[GraphLike, str, bytes],
    *args,
    shacl_graph: Optional[Union[GraphLike, str, bytes]] = None,
    ont_graph: Optional[Union[GraphLike, str, bytes]] = None,
    advanced: Optional[bool] = False,
    inference: Optional[str] = None,
    inplace: Optional[bool] = False,
    abort_on_first: Optional[bool] = False,
    allow_warnings: Optional[bool] = False,
    **kwargs,
):
    """
    :param data_graph: rdflib.Graph or file path or web url of the data to validate
    :type data_graph: rdflib.Graph | str | bytes
    :param args:
    :type args: list
    :param shacl_graph: rdflib.Graph or file path or web url of the SHACL Shapes graph to use to
    validate the data graph
    :type shacl_graph: rdflib.Graph | str | bytes
    :param ont_graph: rdflib.Graph or file path or web url of an extra ontology document to mix into the data graph
    :type ont_graph: rdflib.Graph | str | bytes
    :param advanced: Enable advanced SHACL features, default=False
    :type advanced: bool | None
    :param inference: One of "rdfs", "owlrl", "both", "none", or None
    :type inference: str | None
    :param inplace: If this is enabled, do not clone the datagraph, manipulate it inplace
    :type inplace: bool
    :param abort_on_first: Stop evaluating constraints after first violation is found
    :type abort_on_first: bool | None
    :param allow_warnings: Shapes marked with severity of sh:Warning or sh:Info will not cause result to be invalid.
    :type allow_warnings: bool | None
    :param kwargs:
    :return:
    """
    if kwargs.get('debug', False):
        log_handler.setLevel(logging.DEBUG)
        log.setLevel(logging.DEBUG)
    apply_patches()
    assign_baked_in()
    do_check_dash_result = kwargs.pop('check_dash_result', False)  # type: bool
    do_check_sht_result = kwargs.pop('check_sht_result', False)  # type: bool
    if kwargs.get('meta_shacl', False):
        to_meta_val = shacl_graph or data_graph
        conforms, v_r, v_t = meta_validate(to_meta_val, inference=inference, **kwargs)
        if not conforms:
            msg = "Shacl File does not validate against the Shacl Shapes Shacl file.\n{}".format(v_t)
            log.error(msg)
            raise ReportableRuntimeError(msg)
    do_owl_imports = kwargs.pop('do_owl_imports', False)
    data_graph_format = kwargs.pop('data_graph_format', None)
    # force no owl imports on data_graph
    data_graph = load_from_source(data_graph, rdf_format=data_graph_format, multigraph=True, do_owl_imports=False)
    ont_graph_format = kwargs.pop('ont_graph_format', None)
    if ont_graph is not None:
        ont_graph = load_from_source(
            ont_graph, rdf_format=ont_graph_format, multigraph=True, do_owl_imports=do_owl_imports
        )
    shacl_graph_format = kwargs.pop('shacl_graph_format', None)
    if shacl_graph is not None:
        rdflib_bool_patch()
        shacl_graph = load_from_source(
            shacl_graph, rdf_format=shacl_graph_format, multigraph=True, do_owl_imports=do_owl_imports
        )
        rdflib_bool_unpatch()
    use_js = kwargs.pop('js', None)
    iterate_rules = kwargs.pop('iterate_rules', False)
    if "abort_on_error" in kwargs:
        log.warning("Usage of abort_on_error is deprecated. Use abort_on_first instead.")
        ae = kwargs.pop("abort_on_error")
        abort_on_first = bool(abort_on_first) or bool(ae)
    validator = None
    try:
        validator = Validator(
            data_graph,
            shacl_graph=shacl_graph,
            ont_graph=ont_graph,
            options={
                'inference': inference,
                'inplace': inplace,
                'abort_on_first': abort_on_first,
                'allow_warnings': allow_warnings,
                'advanced': advanced,
                'iterate_rules': iterate_rules,
                'use_js': use_js,
                'logger': log,
            },
        )
        tic = process_time()
        conforms, report_graph, report_text, subgraph = validator.run()
        toc = process_time()
        print(toc - tic)
        print("^^^^ fragment extraction time")
    except ValidationFailure as e:
        conforms = False
        report_graph = e
        report_text = "Validation Failure - {}".format(e.message)
    if do_check_dash_result and validator is not None:
        passes = check_dash_result(validator, report_graph, shacl_graph or data_graph)
        return passes, report_graph, report_text
    if do_check_sht_result:
        (sht_graph, sht_result_node) = kwargs.pop('sht_validate', (False, None))
        if not sht_result_node:
            raise RuntimeError("Cannot check SHT result if SHT graph and result node are not given.")
        passes = check_sht_result(report_graph, sht_graph or shacl_graph or data_graph, sht_result_node)
        return passes, report_graph, report_text
    do_serialize_report_graph = kwargs.pop('serialize_report_graph', False)
    if do_serialize_report_graph and isinstance(report_graph, rdflib.Graph):
        if not (isinstance(do_serialize_report_graph, str)):
            do_serialize_report_graph = 'turtle'
        report_graph = report_graph.serialize(None, encoding='utf-8', format=do_serialize_report_graph)
    return conforms, report_graph, report_text, subgraph


def clean_validation_reports(actual_graph, actual_report, expected_graph, expected_report):
    # remove rdfs-added stuff
    # remove resultMessage if expected_report does not include result_message
    # expected_graph.remove((expected_report, RDF_type, RDFS_Resource))
    # actual_graph.remove((actual_report, RDF_type, RDFS_Resource))
    expected_graph.remove((None, RDF_type, RDFS_Resource))
    actual_graph.remove((None, RDF_type, RDFS_Resource))
    expected_results = list(expected_graph.objects(expected_report, SH_result))
    actual_results = list(actual_graph.objects(actual_report, SH_result))
    er_has_messages = None
    for er in expected_results:
        expected_graph.remove((er, RDF_type, RDFS_Resource))
        er_has_messages = list(expected_graph.objects(er, SH_resultMessage))
        # sourceShapes = list(expected_graph.objects(er, SH_sourceShape))
        # for s in sourceShapes:
        #     expected_graph.remove((s, RDF_type, RDFS_Resource))
        # resultPaths = list(expected_graph.objects(er, SH_resultPath))
        # for r in resultPaths:
        #     expected_graph.remove((r, RDF_type, RDFS_Resource))
        # sourceConstraints = list(expected_graph.objects(er, SH_sourceConstraint))
        # for s in sourceConstraints:
        #     expected_graph.remove((s, RDF_type, RDFS_Resource))
    if er_has_messages and len(er_has_messages) > 0:
        # keep messages in actual
        pass
    else:
        for ar in actual_results:
            actual_graph.remove((ar, SH_resultMessage, None))
    return True


def compare_validation_reports(report_graph: GraphLike, expected_graph: GraphLike, expected_result):
    expected_conforms = expected_graph.objects(expected_result, SH_conforms)
    expected_conforms = set(expected_conforms)
    if len(expected_conforms) < 1:  # pragma: no cover
        raise ReportableRuntimeError(
            "Cannot check the expected result, the given expectedResult does not have an sh:conforms."
        )
    expected_conforms = next(iter(expected_conforms))
    expected_result_nodes = expected_graph.objects(expected_result, SH_result)
    expected_result_nodes = set(expected_result_nodes)
    expected_result_node_count = len(expected_result_nodes)

    validation_reports = report_graph.subjects(RDF_type, SH_ValidationReport)
    validation_reports = set(validation_reports)
    if len(validation_reports) < 1:  # pragma: no cover
        raise ReportableRuntimeError(
            "Cannot check the validation report, the report graph does not contain a ValidationReport"
        )
    validation_report = next(iter(validation_reports))
    clean_validation_reports(report_graph, validation_report, expected_graph, expected_result)
    eq = compare_blank_node(report_graph, validation_report, expected_graph, expected_result)
    if eq != 0:
        return False
    report_conforms = report_graph.objects(validation_report, SH_conforms)
    report_conforms = set(report_conforms)
    if len(report_conforms) < 1:  # pragma: no cover
        raise ReportableRuntimeError(
            "Cannot check the validation report, the report graph does not have an sh:conforms."
        )
    report_conforms = next(iter(report_conforms))

    if bool(expected_conforms.value) != bool(report_conforms.value):
        # TODO:coverage: write a test for this
        log.error("Expected Result Conforms value is different from Validation Report's Conforms value.")
        return False

    report_result_nodes = report_graph.objects(validation_report, SH_result)
    report_result_nodes = set(report_result_nodes)
    report_result_node_count = len(report_result_nodes)

    if expected_result_node_count != report_result_node_count:
        # TODO:coverage: write a test for this
        log.error(
            "Number of expected result's sh:result entries is different from Validation Report's sh:result entries.\n"
            "Expected {}, got {}.".format(expected_result_node_count, report_result_node_count)
        )
        return False
    return True


def compare_inferencing_reports(data_graph: GraphLike, expected_graph: GraphLike, expected_results: Union[List, Set]):
    all_good = True
    for expected_result in expected_results:
        expected_object = set(expected_graph.objects(expected_result, RDF_object))
        if len(expected_object) < 1:
            raise ReportableRuntimeError(
                "Cannot check the expected result, the given expectedResult does not have an rdf:object."
            )
        expected_object = next(iter(expected_object))
        expected_subject = set(expected_graph.objects(expected_result, RDF_subject))
        if len(expected_subject) < 1:
            raise ReportableRuntimeError(
                "Cannot check the expected result, the given expectedResult does not have an rdf:subject."
            )
        expected_subject = next(iter(expected_subject))
        expected_predicate = set(expected_graph.objects(expected_result, RDF_predicate))
        if len(expected_predicate) < 1:
            raise ReportableRuntimeError(
                "Cannot check the expected result, the given expectedResult does not have an rdf:predicate."
            )
        expected_predicate = next(iter(expected_predicate))
        if isinstance(expected_object, Literal):
            found_objs = set(data_graph.objects(expected_subject, expected_predicate))
            if len(found_objs) < 1:
                all_good = False
                print("Found no sub/pred matching {} {}".format(expected_subject, expected_predicate))
                continue
            found = False
            for o in found_objs:
                if isinstance(o, Literal):
                    found = 0 == order_graph_literal(expected_graph, expected_object, data_graph, o)
                    if found:
                        break
            if not found:
                print(
                    "Found no sub/pred/obj matching {} {} {}".format(
                        expected_subject, expected_predicate, expected_object
                    )
                )
            all_good = all_good and found
            continue

        elif isinstance(expected_object, BNode):
            found_objs = set(data_graph.objects(expected_subject, expected_predicate))
            if len(found_objs) < 1:
                all_good = False
                print("Found no sub/pred matching {} {}".format(expected_subject, expected_predicate))
                continue
            found = False
            for o in found_objs:
                if isinstance(o, BNode):
                    found = 0 == compare_blank_node(expected_graph, expected_object, data_graph, o)
                    if found:
                        break
            if not found:
                print(
                    "Found no sub/pred/obj matching {} {} {}".format(
                        expected_subject, expected_predicate, expected_object
                    )
                )
            all_good = all_good and found
            continue
        else:
            found_triples = set(data_graph.triples((expected_subject, expected_predicate, expected_object)))
            if len(found_triples) < 1:
                all_good = False

    return all_good


def check_dash_result(validator: Validator, report_graph: GraphLike, expected_result_graph: GraphLike):
    DASH = rdflib.namespace.Namespace('http://datashapes.org/dash#')
    DASH_GraphValidationTestCase = DASH.GraphValidationTestCase
    DASH_InferencingTestCase = DASH.InferencingTestCase
    DASH_FunctionTestCase = DASH.FunctionTestCase
    DASH_expectedResult = DASH.expectedResult
    DASH_expression = DASH.expression
    was_default_union = None
    if isinstance(expected_result_graph, (rdflib.ConjunctiveGraph, rdflib.Dataset)):
        was_default_union = expected_result_graph.default_union
        expected_result_graph.default_union = True  # Force default-union to make all of this a bit easier
    gv_test_cases = expected_result_graph.subjects(RDF_type, DASH_GraphValidationTestCase)
    gv_test_cases = set(gv_test_cases)
    inf_test_cases = expected_result_graph.subjects(RDF_type, DASH_InferencingTestCase)
    inf_test_cases = set(inf_test_cases)
    fn_test_cases = expected_result_graph.subjects(RDF_type, DASH_FunctionTestCase)
    fn_test_cases = set(fn_test_cases)
    if len(gv_test_cases) > 0:
        test_case = next(iter(gv_test_cases))
        expected_results = expected_result_graph.objects(test_case, DASH_expectedResult)
        expected_results = set(expected_results)
        if len(expected_results) < 1:  # pragma: no cover
            raise ReportableRuntimeError(
                "Cannot check the expected result, the given GraphValidationTestCase does not have an expectedResult."
            )
        expected_result = next(iter(expected_results))
        gv_res: Union[bool, None] = compare_validation_reports(report_graph, expected_result_graph, expected_result)
    else:
        gv_res = None
    if len(inf_test_cases) > 0:
        data_graph = validator.target_graph
        if isinstance(data_graph, (rdflib.ConjunctiveGraph, rdflib.Dataset)):
            named_graphs = list(data_graph.contexts())
        else:
            named_graphs = [data_graph]
        inf_res: Union[bool, None] = True
        for test_case in inf_test_cases:
            expected_results = expected_result_graph.objects(test_case, DASH_expectedResult)
            expected_results = set(expected_results)
            if len(expected_results) < 1:  # pragma: no cover
                raise ReportableRuntimeError(
                    "Cannot check the expected result, the given InferencingTestCase does not have an expectedResult."
                )
            found = False
            for g in named_graphs:
                found = found or compare_inferencing_reports(g, expected_result_graph, expected_results)
            inf_res = inf_res and found
    else:
        inf_res = None
    if len(fn_test_cases) > 0:
        data_graph = validator.target_graph
        fns = gather_functions(validator.shacl_graph)
        apply_functions(fns, data_graph)
        fn_res: Union[bool, None] = True
        for test_case in fn_test_cases:
            expected_results = set(expected_result_graph.objects(test_case, DASH_expectedResult))
            if len(expected_results) < 1:  # pragma: no cover
                raise ReportableRuntimeError(
                    "Cannot check the expected result, the given FunctionTestCase does not have an expectedResult."
                )
            expected_result = next(iter(expected_results))
            expressions = set(expected_result_graph.objects(test_case, DASH_expression))
            if len(expressions) < 1:
                raise ReportableRuntimeError(
                    "Cannot check the expected result, the given FunctionTestCase does not have an expression."
                )
            expression = next(iter(expressions))
            expression = str(expression).strip()
            parts = [e.strip() for e in expression.split("(", 1)]
            if len(parts) < 1:
                expression = parts[0]
                eargs: List[Union[str, URIRef]] = []
            else:
                expression, sargs = parts
                sargs = sargs.rstrip(")")
                if len(sargs) < 1:
                    eargs = []
                else:
                    eargs = [a.strip() for a in sargs.split(',')]
                eargs = [
                    from_n3(e, None, expected_result_graph.store, expected_result_graph.namespace_manager)
                    for e in eargs
                ]
            find_uri = from_n3(expression, None, expected_result_graph.store, expected_result_graph.namespace_manager)
            try:
                fn, options = validator.shacl_graph.get_shacl_function(find_uri)
            except KeyError:
                raise ReportableRuntimeError(
                    "Cannot execute function {}.\nCannot find it in the ShapesGraph object.".format(find_uri)
                )
            result = fn(data_graph, *eargs)
            fn_res = fn_res and 0 == compare_node(expected_result_graph, expected_result, data_graph, result)

    else:
        fn_res = None
    if was_default_union is not None:
        expected_result_graph.default_union = was_default_union
    if gv_res is None and inf_res is None and fn_res is None:  # pragma: no cover
        raise ReportableRuntimeError(
            "Cannot check the expected result, the given expected result graph does not have a GraphValidationTestCase or InferencingTestCase."
        )
    return (gv_res or gv_res is None) and (inf_res or inf_res is None) and (fn_res or fn_res is None)


def check_sht_result(report_graph: GraphLike, sht_graph: GraphLike, sht_result_node: Union[URIRef, BNode]):
    SHT = rdflib.namespace.Namespace('http://www.w3.org/ns/shacl-test#')
    types = set(sht_graph.objects(sht_result_node, RDF_type))
    expected_failure = sht_result_node == SHT.Failure
    if expected_failure and isinstance(report_graph, ValidationFailure):
        return True
    elif isinstance(report_graph, ValidationFailure):
        # TODO:coverage: write a test for this
        log.error("Validation Report indicates a Validation Failure, but the SHT entry does not expect a failure.")
        return False
    elif expected_failure:
        # TODO:coverage: write a test for this
        log.error(
            "SHT expects a Validation Failure, but the Validation Report does not indicate a Validation Failure."
        )
        return False
    if SH_ValidationReport not in types:
        raise ReportableRuntimeError("SHT expected result must have type sh:ValidationReport")
    return compare_validation_reports(report_graph, sht_graph, sht_result_node)<|MERGE_RESOLUTION|>--- conflicted
+++ resolved
@@ -248,24 +248,7 @@
         abort_on_first: bool = bool(self.options.get("abort_on_first", False))
         allow_warnings: bool = bool(self.options.get("allow_warnings", False))
         non_conformant = False
-<<<<<<< HEAD
         subgraph = set()
-
-        for g in named_graphs:
-            if advanced:
-                apply_functions(advanced['functions'], g)
-                apply_rules(advanced['rules'], g)
-            for s in shapes:
-                _is_conform, _reports, _subgraph = s.validate(g)
-                # _subgraphs will contain neighborhoods for each conforming focus node
-                # we will gather these neighborhoods in subgraph and later return them:
-                for fn in _subgraph:
-                    subgraph.update(_subgraph[fn])
-                non_conformant = non_conformant or (not _is_conform)
-                reports.extend(_reports)
-            if advanced:
-                unapply_functions(advanced['functions'], g)
-=======
         aborted = False
         for g in named_graphs:
             if advanced:
@@ -273,7 +256,12 @@
                 apply_rules(advanced['rules'], g, iterate=iterate_rules)
             try:
                 for s in shapes:
-                    _is_conform, _reports = s.validate(g, abort_on_first=abort_on_first, allow_warnings=allow_warnings)
+                    _is_conform, _reports, _subgraph = s.validate(g, abort_on_first=abort_on_first,
+                                                                  allow_warnings=allow_warnings)
+                    # _subgraphs will contain neighborhoods for each conforming focus node
+                    # we will gather these neighborhoods in subgraph and later return them:
+                    for fn in _subgraph:
+                        subgraph.update(_subgraph[fn])
                     non_conformant = non_conformant or (not _is_conform)
                     reports.extend(_reports)
                     if abort_on_first and non_conformant:
@@ -284,7 +272,6 @@
             finally:
                 if advanced:
                     unapply_functions(advanced['functions'], g)
->>>>>>> 4322ee35
         v_report, v_text = self.create_validation_report(self.shacl_graph, not non_conformant, reports)
         return (not non_conformant), v_report, v_text, subgraph
 
