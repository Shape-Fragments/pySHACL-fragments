--- conflicted
+++ resolved
@@ -13,19 +13,10 @@
 from pyshacl.pytypes import GraphLike
 from pyshacl.rdfutil import stringify_node
 
-<<<<<<< HEAD
-SH_not = SH.term('not')
-SH_and = SH.term('and')
-SH_or = SH.term('or')
-SH_xone = SH.term('xone')
-=======
-
 SH_not = SH["not"]
 SH_and = SH["and"]
 SH_or = SH["or"]
 SH_xone = SH.xone
->>>>>>> 4322ee35
-
 SH_NotConstraintComponent = SH.NotConstraintComponent
 SH_AndConstraintComponent = SH.AndConstraintComponent
 SH_OrConstraintComponent = SH.OrConstraintComponent
